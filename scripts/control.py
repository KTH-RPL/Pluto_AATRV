--- conflicted
+++ resolved
@@ -10,14 +10,11 @@
 
 class NavigationSystem:
     def __init__(self):
-<<<<<<< HEAD
-=======
         rospy.init_node('pluto_navigation_system', anonymous=False, disable_signals=True)        
         self.goal_sub = rospy.Subscriber('/goal_pose', PoseStamped, self.goal_callback)
         self.robot_pose_sub = rospy.Subscriber('/robot_pose', PoseStamped, self.robot_pose_callback)
         
         self.path_pub = rospy.Publisher('/planned_path', Path, queue_size=10)
->>>>>>> 7cbe5558
         self.cmd_vel = rospy.Publisher('/atrv/cmd_vel', Twist, queue_size=10)
         
         # Initialize data recording
@@ -95,71 +92,6 @@
         else:
             return 0
 
-<<<<<<< HEAD
-    def run_control(self):
-        try:
-            while not rospy.is_shutdown():        
-                x_robot = self.current_pose.pose.position.x
-                y_robot = self.current_pose.pose.position.y
-                current_pos = (x_robot, y_robot)
-                theta_robot = self.current_pose.pose.orientation.z
-                
-                
-                self.closest_idx = self.find_closest_point(self.current_path, current_pos)
-                closest_point = self.current_path[self.closest_idx][:2]
-                if self.closest_idx + 1 < len(self.current_path):
-                    side = self.chkside(self.closest_idx,current_pos)
-                    remid = self.closest_idx + side
-                else:
-                    remid = self.closest_idx
-                remaining_path = self.prune_passed_points(self.current_path, remid)
-                
-                
-                x_goal, y_goal = self.current_path[-1][0], self.current_path[-1][1]
-                goal_distance = np.sqrt((x_goal - x_robot)**2 + (y_goal - y_robot)**2)
-                
-                # self.record_data(self.current_pose, closest_point, self.closest_idx, goal_distance)
-                
-                if goal_distance < self.goal_distance_threshold:
-                    cmd_vel = Twist()  
-                    cmd_vel.linear.x = 0
-                    cmd_vel.angular.z = 0
-                    self.cmd_vel.publish(cmd_vel)
-                    rospy.loginfo("Goal reached!")
-                    self.reached = True
-                    break
-                
-                lookahead_point, lookahead_idx = self.find_lookahead_point(
-                    remaining_path, current_pos, 0)
-                
-                actual_lookahead_idx = self.closest_idx + lookahead_idx
-                heading_ref = self.current_path[actual_lookahead_idx][2]                    
-
-                heading_error = heading_ref - theta_robot
-                heading_error = (heading_error + np.pi) % (2 * np.pi) - np.pi
-                
-                print("Error",heading_error," theta ",theta_robot," head ef ",heading_ref)                       
-                if self.fp == True:                            
-                    if np.abs(heading_error) < np.pi/2:
-                        self.fp = False
-                        v = self.v_max
-                    else:
-                        v = 0
-                elif goal_distance < self.slow_down_distance:
-                    v = self.v_min + (self.v_max - self.v_min) * (goal_distance / self.slow_down_distance)
-                else:
-                    v = self.v_max
-                omega = self.k_angular * heading_error
-                max_omega = 1.2
-                omega = np.clip(omega, -max_omega, max_omega)
-                print("omega",omega)
-                cmd_vel = Twist()
-                cmd_vel.linear.x = v
-                cmd_vel.angular.z = omega
-                self.cmd_vel.publish(cmd_vel)
-            
-=======
->>>>>>> 7cbe5558
 
     def stop_robot(self):
         cmd_vel = Twist()
