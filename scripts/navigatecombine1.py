--- conflicted
+++ resolved
@@ -12,13 +12,8 @@
     def __init__(self):
         self.goal_sub = rospy.Subscriber('/goal_pose', PoseStamped, self.goal_callback)
         self.robot_pose_sub = rospy.Subscriber('/robot_pose', PoseStamped, self.robot_pose_callback)
-<<<<<<< HEAD
         self.look_pub = rospy.Publisher('/lookahead_point', PoseStamped, queue_size=10)
         self.path_pub = rospy.Publisher('/planned_path', Path, queue_size=10)
-=======
-        
-        self.path_pub = rospy.Publisher('/planned_path', Path,latch = True, queue_size=10)
->>>>>>> 4e5bd8a5
         self.cmd_vel = rospy.Publisher('/atrv/cmd_vel', Twist, queue_size=10)
         
         # Initialize data recording
@@ -239,16 +234,12 @@
         for i, point in enumerate(path):
             dx = point[0] - robot_x
             dy = point[1] - robot_y            
-<<<<<<< HEAD
             
             ahead_points.append((i, point))
         
         if not ahead_points:
             return 0  
         
-=======
-            ahead_points.append((i, point))        
->>>>>>> 4e5bd8a5
         closest_idx, closest_point = min(ahead_points, 
                                       key=lambda x: np.sqrt((x[1][0]-robot_x)**2 + (x[1][1]-robot_y)**2))
         return closest_idx
