#!/usr/bin/env python3

import rospy
import numpy as np
import math
from dataclasses import dataclass, field
from typing import List, Tuple

# Import ROS message types
from geometry_msgs.msg import Twist, PoseStamped, Point
from nav_msgs.msg import Path, OccupancyGrid
from std_msgs.msg import Float64, Bool
from visualization_msgs.msg import MarkerArray, Marker

# === Data Structures (like C++ structs) ===

@dataclass
class Waypoint:
    x: float = 0.0
    y: float = 0.0
    theta: float = 0.0

@dataclass
class DWAResult:
    best_v: float = 0.0
    best_omega: float = 0.0
    obs_cost: float = 0.0

@dataclass
class RobotState:
    x: float = 0.0
    y: float = 0.0
    theta: float = 0.0
    v: float = 0.0
    omega: float = 0.0

# === DWA Controller Class ===

class DWAController:
    def __init__(self, path: List[Waypoint]):
        self.current_path = path
        
        # Load DWA parameters from ROS parameter server
        self.predict_time = rospy.get_param('dwa_controller/predict_time', 2.0)
        self.path_distance_bias = rospy.get_param('dwa_controller/path_distance_bias', 0.0)
        self.heading_bias = rospy.get_param('dwa_controller/heading_bias', 25.0)
        self.goal_distance_bias = rospy.get_param('dwa_controller/goal_distance_bias', 0.5)
        self.occdist_scale = rospy.get_param('dwa_controller/occdist_scale', 10.0)
        self.speed_ref_bias = rospy.get_param('dwa_controller/speed_ref_bias', 0.005)
        self.away_bias = rospy.get_param('dwa_controller/away_bias', 20.0)
        self.vx_samples = rospy.get_param('dwa_controller/vx_samples', 3)
        self.omega_samples = rospy.get_param('dwa_controller/omega_samples', 5)
        self.dt_dwa = rospy.get_param('preview_controller/dt_dwa', 0.1)
        self.ref_velocity = rospy.get_param('preview_controller/linear_velocity', 0.3)
        
        # Shared parameters with PreviewController
        self.vel_acc = rospy.get_param('preview_controller/vel_acc', 0.5)
        self.omega_acc = rospy.get_param('preview_controller/omega_acc', 0.4)
        self.min_speed = rospy.get_param('preview_controller/min_speed', 0.0)
        self.max_speed = rospy.get_param('preview_controller/max_speed', 0.3)
        self.max_omega = rospy.get_param('preview_controller/max_omega', 0.5)
        
        self.costmap_received = False
        self.occ_grid = None
        self.traj_list = []

        self.occ_sub = rospy.Subscriber("/local_costmap", OccupancyGrid, self.costmap_callback)
        self.traj_pub = rospy.Publisher("dwa_trajectories", MarkerArray, queue_size=1)
        
    def costmap_callback(self, msg: OccupancyGrid):
        self.occ_grid = msg
        self.costmap_received = True

    def world_to_costmap(self, x: float, y: float, robot_x: float, robot_y: float) -> Tuple[int, int]:
        if not self.costmap_received:
            return -1, -1
        
        rel_x = x - robot_x
        rel_y = y - robot_y
        
        origin_x = self.occ_grid.info.origin.position.x
        origin_y = self.occ_grid.info.origin.position.y
        resolution = self.occ_grid.info.resolution
        
        mx = int((rel_x - origin_x) / resolution)
        my = int((rel_y - origin_y) / resolution)
        
        return mx, my
        
    def get_costmap_cost(self, mx: int, my: int) -> int:
        width = self.occ_grid.info.width
        height = self.occ_grid.info.height
        if 0 <= mx < width and 0 <= my < height:
            idx = my * width + mx
            return self.occ_grid.data[idx]
        return 100 # Lethal cost for out of bounds

    def calc_dynamic_window(self, v: float, omega: float) -> Tuple[float, float, float, float]:
        vs = (self.min_speed, self.max_speed, -self.max_omega, self.max_omega)
        vd = (v - self.vel_acc * self.dt_dwa, v + self.vel_acc * self.dt_dwa,
              omega - self.omega_acc * self.dt_dwa, omega + self.omega_acc * self.dt_dwa)
              
        v_min = max(vs[0], vd[0])
        v_max = min(vs[1], vd[1])
        omega_min = max(vs[2], vd[2])
        omega_max = min(vs[3], vd[3])
        
        return v_min, v_max, omega_min, omega_max

    def calc_trajectory(self, x: float, y: float, theta: float, v: float, omega: float) -> np.ndarray:
        traj = [(x, y, theta)]
        steps = int(self.predict_time / self.dt_dwa)
        for _ in range(steps):
            x += v * math.cos(theta) * self.dt_dwa
            y += v * math.sin(theta) * self.dt_dwa
            theta += omega * self.dt_dwa
            traj.append((x, y, theta))
        return np.array(traj)

    def calc_lookahead_heading_cost(self, target_idx: int) -> float:
        if not self.traj_list.any() or not self.current_path:
            return 0.0

        final_x, final_y, final_theta = self.traj_list[-1]
        
        if target_idx >= len(self.current_path):
            return 0.0
            
        lookahead_pt = self.current_path[target_idx]
        
        angle_to_target = math.atan2(lookahead_pt.y - final_y, lookahead_pt.x - final_x)
        error = angle_to_target - final_theta
        
        # Normalize error
        while error > math.pi: error -= 2 * math.pi
        while error < -math.pi: error += 2 * math.pi
        
        return abs(error)

    def calc_lookahead_cost(self, target_idx: int) -> float:
        if not self.traj_list.any() or not self.current_path:
            return 0.0
            
        final_x, final_y, _ = self.traj_list[-1]
        
        if target_idx >= len(self.current_path):
            return 0.0

        lookahead_pt = self.current_path[target_idx]
        return math.hypot(final_x - lookahead_pt.x, final_y - lookahead_pt.y)

    def calc_speed_ref_cost(self, v: float) -> float:
        return abs(v - self.ref_velocity)

    def calc_obstacle_cost(self, robot_x: float, robot_y: float) -> float:
        if not self.traj_list.any() or not self.costmap_received:
            return 0.0
        
        cost_sum = 0.0
        for pt in self.traj_list:
            mx, my = self.world_to_costmap(pt[0], pt[1], robot_x, robot_y)
            cost_sum += self.get_costmap_cost(mx, my) / 100.0 # Normalize cost 0-1
        
        return cost_sum / len(self.traj_list)

    def calc_away_from_obstacle_cost(self, robot_x: float, robot_y: float) -> float:
        if not self.traj_list.any() or not self.costmap_received:
            return 0.0
        
        max_exp_cost = 0.0
        for pt in self.traj_list:
            mx, my = self.world_to_costmap(pt[0], pt[1], robot_x, robot_y)
            # Normalize cost from [0, 100] to [0.0, 1.0]
            c = self.get_costmap_cost(mx, my) / 100.0
            
            # Exponential penalty
            exp_cost = math.exp(5.0 * c)
            
            if exp_cost > max_exp_cost:
                max_exp_cost = exp_cost
        
        return max_exp_cost

    def _crosstrack_error(self, x_r: float, y_r: float, x_ref: float, y_ref: float, theta_ref: float) -> float:
        return (y_ref - y_r) * math.cos(theta_ref) - (x_ref - x_r) * math.sin(theta_ref)

    def calc_crosstrack_cost(self, target_idx: int) -> float:
        if not self.traj_list.any() or not self.current_path:
            return 0.0

        final_x, final_y, _ = self.traj_list[-1]

        if target_idx >= len(self.current_path):
            return 0.0

        ref_wp = self.current_path[target_idx]
        
        cte = self._crosstrack_error(final_x, final_y, ref_wp.x, ref_wp.y, ref_wp.theta)
        
        return abs(cte)

    def dwa_main_control(self, state: RobotState, target_idx: int) -> DWAResult:
        dw = self.calc_dynamic_window(state.v, state.omega)
        v_min, v_max, omega_min, omega_max = dw
        
        min_cost = float('inf')
        best_v, best_omega = state.v, state.omega
        max_obstacle_cost = 0.0
        best_traj_away_cost = 0.0 
        v_range = np.linspace(v_min, v_max, self.vx_samples)
        omega_range = np.linspace(omega_min, omega_max, self.omega_samples)

        for v_sample in v_range:
            for omega_sample in omega_range:
                self.traj_list = self.calc_trajectory(state.x, state.y, state.theta, v_sample, omega_sample)
                
                crosstrack_cost = self.calc_crosstrack_cost(target_idx)
                heading_cost = self.calc_lookahead_heading_cost(target_idx)
                lookahead_cost = self.calc_lookahead_cost(target_idx)
                speed_ref_cost = self.calc_speed_ref_cost(v_sample)
                obs_cost = self.calc_obstacle_cost(state.x, state.y)
                away_cost = self.calc_away_from_obstacle_cost(state.x, state.y)

                
                total_cost = (self.path_distance_bias * crosstrack_cost +
                              self.heading_bias * heading_cost +
                              self.goal_distance_bias * lookahead_cost +
                              self.occdist_scale * obs_cost +
                              self.speed_ref_bias * speed_ref_cost +
<<<<<<< HEAD
                              self.away_bias * away_cost)
=======
                              self.away_bias * away_cost)'
                            
                print(f"T {total_cost:.2f} || "
                    f"CTE {self.path_distance_bias * crosstrack_cost:.2f}  | "
                    f"H {self.heading_bias * heading_cost:.2f}  | "
                    f"LA {self.goal_distance_bias * lookahead_cost:.2f}  | "
                    f"OC {self.occdist_scale * obs_cost:.2f}  | "
                    f"SR {self.speed_ref_bias * speed_ref_cost:.2f}  | "
                    f"AB {self.away_bias * away_cost:.2f}")
>>>>>>> 4e6bdc17
                
                # if obs_cost > max_obstacle_cost:
                #     max_obstacle_cost = obs_cost

                if total_cost < min_cost:
                    min_cost = total_cost
                    best_v = v_sample
                    best_omega = omega_sample
                    best_traj_away_cost = away_cost*self.away_bias
        
        result = DWAResult()
        result.best_v = best_v
        result.best_omega = best_omega
        result.obs_cost = best_traj_away_cost
        
        rospy.loginfo_throttle(1.0, f"DWA max obstacle scaled cost = {result.obs_cost:.2f}")
        return result

# === Preview Controller Class ===

class PreviewController:
    def __init__(self):
        # Initialize state variables
        self.current_state = RobotState()
        self.targetid = 0
        self.initial_pose_received = False
        self.path_generated = False
        self.initial_alignment = False
        self.start_moving = False
        self.active_controller = "PREVIEW" # Default controller

        # Load parameters
        self.load_params()

        # Setup ROS publishers and subscribers
        self.setup_ros_communications()

        self.vel_acc_bound = self.vel_acc * self.dt
        self.omega_acc_bound = self.omega_acc * self.dt
        self.dwa_controller = None # Will be initialized after path is generated

    def load_params(self):
        # Path parameters
        self.path_type = rospy.get_param('preview_controller/path_type', 'snake')
        self.path_amplitude = rospy.get_param('preview_controller/amplitude', 4.0)
        self.path_wavelength = rospy.get_param('preview_controller/wavelength', 6.0)
        self.path_length = rospy.get_param('preview_controller/length', 10.0)
        self.path_point_spacing = rospy.get_param('preview_controller/point_spacing', 0.3)
        self.straight_path_distance = rospy.get_param('preview_controller/straight_path_distance', 5.0)
        
        # Controller parameters
        self.linear_velocity = rospy.get_param('preview_controller/linear_velocity', 0.3)
        self.dt = rospy.get_param('preview_controller/preview_dt', 0.1)
        self.max_vel = rospy.get_param('preview_controller/max_vel', 0.3)
        self.max_omega = rospy.get_param('preview_controller/max_omega', 0.6)
        self.vel_acc = rospy.get_param('preview_controller/vel_acc', 0.5)
        self.omega_acc = rospy.get_param('preview_controller/omega_acc', 0.4)
        self.lookahead_distance = rospy.get_param('preview_controller/lookahead_distance', 0.5)
        self.max_lookahead_heading_error = rospy.get_param('preview_controller/max_lookahead_heading_error', 0.2)
        self.kp_adjust_cte = rospy.get_param('preview_controller/kp_adjust_cte', 2.0)
        self.goal_distance_threshold = rospy.get_param('preview_controller/goal_distance_threshold', 0.2)
        self.goal_reduce_factor = rospy.get_param('preview_controller/goal_reduce_factor', 0.5)
        
        # Hysteresis thresholds
        self.dwa_activation_cost_thresh = rospy.get_param('preview_controller/dwa_activation_cost_thresh', 10.0)
        self.preview_reactivation_cost_thresh = rospy.get_param('preview_controller/preview_reactivation_cost_thresh', 5.0)

        # Preview control matrices parameters
        self.Q_params = rospy.get_param('preview_controller/Q_params', [5.0, 6.0, 5.0])
        self.R_param = rospy.get_param('preview_controller/R', 1.0)
        self.preview_steps = rospy.get_param('preview_controller/preview_steps', 5) # Added from constructor default
        self.preview_loop_thresh = rospy.get_param('preview_controller/preview_loop_thresh', 1e-5)

    def setup_ros_communications(self):
        self.robot_vel_pub = rospy.Publisher("/atrv/cmd_vel", Twist, queue_size=10)
        self.path_pub = rospy.Publisher("planned_path", Path, queue_size=10)
        self.robot_pose_sub = rospy.Subscriber("/robot_pose", PoseStamped, self.robot_pose_callback)
        # ... Add other debug publishers if needed

    def robot_pose_callback(self, msg: PoseStamped):
        self.current_state.x = msg.pose.position.x
        self.current_state.y = msg.pose.position.y
        self.current_state.theta = msg.pose.orientation.z # Assuming Z stores theta
        
        if not self.initial_pose_received:
            self.initial_pose_received = True
            rospy.loginfo(f"Initial robot pose received: x={self.current_state.x:.2f}, y={self.current_state.y:.2f}")
            if self.path_type == 'snake':
                self.generate_snake_path()
            else:
                self.generate_straight_path()
            
            self.dwa_controller = DWAController(self.current_path)
            self.path_generated = True
            self.calculate_all_curvatures()
        
        if self.path_generated:
            self.publish_path()

    def generate_snake_path(self):
        self.current_path = []
        start_x, start_y = self.current_state.x, self.current_state.y
        num_points = int(math.ceil(self.path_length / self.path_point_spacing)) + 1
        
        for i in range(num_points):
            x = start_x + (self.path_length * i) / (num_points - 1)
            y = start_y + self.path_amplitude * math.sin(2.0 * math.pi * (x - start_x) / self.path_wavelength)
            dx = 1.0
            dy = self.path_amplitude * (2.0 * math.pi / self.path_wavelength) * math.cos(2.0 * math.pi * (x - start_x) / self.path_wavelength)
            theta = math.atan2(dy, dx)
            self.current_path.append(Waypoint(x, y, theta))
        rospy.loginfo(f"Generated snake path with {len(self.current_path)} points.")

    def generate_straight_path(self):
        self.current_path = []
        start_x, start_y, start_theta = self.current_state.x, self.current_state.y, self.current_state.theta
        num_points = int(math.ceil(self.straight_path_distance / self.path_point_spacing)) + 1
        
        for i in range(num_points):
            dist = i * self.path_point_spacing
            x = start_x + dist * math.cos(start_theta)
            y = start_y + dist * math.sin(start_theta)
            self.current_path.append(Waypoint(x, y, start_theta))
        rospy.loginfo(f"Generated straight path with {len(self.current_path)} points.")
        
    def calculate_all_curvatures(self):
        self.path_curvatures = [0.0] * len(self.current_path)
        for i in range(1, len(self.current_path) - 1):
            p_prev = self.current_path[i-1]
            p_curr = self.current_path[i]
            p_next = self.current_path[i+1]
            dx1, dy1 = p_curr.x - p_prev.x, p_curr.y - p_prev.y
            dx2, dy2 = p_next.x - p_curr.x, p_next.y - p_curr.y
            angle1 = math.atan2(dy1, dx1)
            angle2 = math.atan2(dy2, dx2)
            dtheta = angle2 - angle1
            while dtheta > math.pi: dtheta -= 2 * math.pi
            while dtheta < -math.pi: dtheta += 2 * math.pi
            dist = math.hypot(dx1, dy1)
            if dist > 1e-6:
                self.path_curvatures[i] = dtheta / dist

    def calc_gains(self):
        # A, B, D matrices
        A = np.array([[0, 1, 0], [0, 0, self.current_state.v], [0, 0, 0]])
        B = np.array([[0], [0], [1]])
        D = np.array([[0], [-self.current_state.v**2], [-self.current_state.v]])

        # Discretize matrices
        Ad = np.eye(3) + A * self.dt
        Bd = B * self.dt
        Dd = D * self.dt

        # Q, R matrices
        Q = np.diag(self.Q_params) * self.dt
        R = np.array([[self.R_param / self.dt]])

        # Solve Discrete Algebraic Riccati Equation (DARE)
        P = Q
        for _ in range(100):
            P_next = Ad.T @ P @ Ad - (Ad.T @ P @ Bd) @ np.linalg.inv(R + Bd.T @ P @ Bd) @ (Bd.T @ P @ Ad) + Q
            if np.linalg.norm(P_next - P) < self.preview_loop_thresh:
                break
            P = P_next
        
        # Calculate gains Kb (feedback) and Kf (feedforward)
        inv_term = np.linalg.inv(R + Bd.T @ P @ Bd)
        self.Kb = inv_term @ (Bd.T @ P @ Ad)
        
        lambda0 = Ad.T @ np.linalg.inv(np.eye(3) + P @ Bd @ inv_term @ Bd.T)

        Pc = np.zeros((3, self.preview_steps + 1))
        for i in range(self.preview_steps + 1):
            Pc[:, i] = (np.linalg.matrix_power(lambda0, i) @ P @ Dd).flatten()

        Lmatrix = np.eye(self.preview_steps + 1, k=1)
        
        Kf_term = Pc @ Lmatrix
        Kf_term[:, 0] += (P @ Dd).flatten()
        self.Kf = inv_term @ Bd.T @ Kf_term

    def compute_control(self, cross_track_error: float, heading_error: float) -> float:
        self.x_state = np.array([cross_track_error, self.current_state.v * math.sin(heading_error), heading_error])
        
        preview_curv = np.zeros(self.preview_steps + 1)
        for i in range(self.preview_steps + 1):
            preview_idx = self.targetid + i
            if preview_idx < len(self.path_curvatures):
                preview_curv[i] = self.path_curvatures[preview_idx]
        
        self.calc_gains()
        u_fb = -self.Kb @ self.x_state
        u_ff = -self.Kf @ preview_curv
        
        return u_fb[0] + u_ff[0]

    def bound_vel(self, ref_vel: float):
        if abs(ref_vel - self.current_state.v) < self.vel_acc_bound:
            self.current_state.v = ref_vel
        else:
            self.current_state.v += np.sign(ref_vel - self.current_state.v) * self.vel_acc_bound
        self.current_state.v = np.clip(self.current_state.v, 0.0, self.max_vel)

    def bound_omega(self, ref_omega: float):
        if abs(ref_omega - self.current_state.omega) < self.omega_acc_bound:
            self.current_state.omega = ref_omega
        else:
            self.current_state.omega += np.sign(ref_omega - self.current_state.omega) * self.omega_acc_bound
        self.current_state.omega = np.clip(self.current_state.omega, -self.max_omega, self.max_omega)

    def run_control(self):
        if not self.path_generated or self.dwa_controller is None:
            return False

        # Update lookahead point (targetid)
        while (self.targetid + 1 < len(self.current_path) and 
               math.hypot(self.current_state.x - self.current_path[self.targetid].x, 
                          self.current_state.y - self.current_path[self.targetid].y) < self.lookahead_distance):
            self.targetid += 1
            
        target_pt = self.current_path[self.targetid]

        # Calculate errors for Preview Controller
        cross_track_error = ((target_pt.y - self.current_state.y) * math.cos(target_pt.theta) - 
                             (target_pt.x - self.current_state.x) * math.sin(target_pt.theta))
                             
        angle_to_target = math.atan2(target_pt.y - self.current_state.y, target_pt.x - self.current_state.x)
        lookahead_heading_error = self.current_state.theta - angle_to_target
        while lookahead_heading_error > math.pi: lookahead_heading_error -= 2 * math.pi
        while lookahead_heading_error < -math.pi: lookahead_heading_error += 2 * math.pi
        
        # Initial alignment
        if not self.initial_alignment:
            if abs(lookahead_heading_error) < self.max_lookahead_heading_error:
                self.initial_alignment = True
            else:
                self.bound_vel(0.0)
                self.bound_omega(-self.kp_adjust_cte * lookahead_heading_error)
                self.publish_cmd_vel()
                return False

        # Evaluate DWA to get costs and best command
        dwa_result = self.dwa_controller.dwa_main_control(self.current_state, self.targetid)

        # Hysteresis Logic
        if self.active_controller == "PREVIEW" and dwa_result.obs_cost > self.dwa_activation_cost_thresh:
            self.active_controller = "DWA"
            rospy.logwarn(f"SWITCH: PREVIEW -> DWA (cost {dwa_result.obs_cost:.2f} > {self.dwa_activation_cost_thresh:.2f})")
        elif self.active_controller == "DWA" and dwa_result.obs_cost < self.preview_reactivation_cost_thresh:
            self.active_controller = "PREVIEW"
            rospy.loginfo(f"SWITCH: DWA -> PREVIEW (cost {dwa_result.obs_cost:.2f} < {self.preview_reactivation_cost_thresh:.2f})")

        # Set velocity based on controller
        if self.active_controller == "DWA":
            v_ref = dwa_result.best_v
            omega_ref = dwa_result.best_omega
            rospy.loginfo_throttle(0.5, f"Controller: DWA | v={v_ref:.2f}, w={omega_ref:.2f}")
        else: # PREVIEW
            v_ref = self.linear_velocity
            omega_ref = self.compute_control(cross_track_error, lookahead_heading_error)
            rospy.loginfo_throttle(0.5, f"Controller: PREVIEW | v={v_ref:.2f}, w={omega_ref:.2f}")

        # Reduce speed near goal
        goal_pt = self.current_path[-1]
        goal_distance = math.hypot(self.current_state.x - goal_pt.x, self.current_state.y - goal_pt.y)
        if goal_distance < 1.0:
            v_ref *= self.goal_reduce_factor * goal_distance
        
        # Apply acceleration limits and publish
        self.bound_vel(v_ref)
        self.bound_omega(omega_ref)
        self.publish_cmd_vel()

        # Check for goal completion
        if goal_distance < self.goal_distance_threshold:
            self.stop_robot()
            rospy.loginfo("Goal reached!")
            return True
        return False

    def publish_cmd_vel(self):
        cmd = Twist()
        cmd.linear.x = self.current_state.v
        cmd.angular.z = self.current_state.omega
        self.robot_vel_pub.publish(cmd)
        
    def stop_robot(self):
        self.current_state.v = 0.0
        self.current_state.omega = 0.0
        self.publish_cmd_vel()

    def publish_path(self):
        path_msg = Path()
        path_msg.header.stamp = rospy.Time.now()
        path_msg.header.frame_id = "odom"
        for i in range(self.targetid, len(self.current_path)):
            wp = self.current_path[i]
            pose = PoseStamped()
            pose.header = path_msg.header
            pose.pose.position.x = wp.x
            pose.pose.position.y = wp.y
            # Simplified orientation for 2D
            pose.pose.orientation.z = math.sin(wp.theta / 2.0)
            pose.pose.orientation.w = math.cos(wp.theta / 2.0)
            path_msg.poses.append(pose)
        self.path_pub.publish(path_msg)

    def spin(self):
        rate = rospy.Rate(1.0 / self.dt)
        while not rospy.is_shutdown():
            if self.path_generated:
                goal_reached = self.run_control()
                if goal_reached:
                    break
            rate.sleep()

if __name__ == '__main__':
    try:
        rospy.init_node('final_control_node')
        controller = PreviewController()
        controller.spin()
    except rospy.ROSInterruptException:
        pass<|MERGE_RESOLUTION|>--- conflicted
+++ resolved
@@ -227,10 +227,7 @@
                               self.goal_distance_bias * lookahead_cost +
                               self.occdist_scale * obs_cost +
                               self.speed_ref_bias * speed_ref_cost +
-<<<<<<< HEAD
                               self.away_bias * away_cost)
-=======
-                              self.away_bias * away_cost)'
                             
                 print(f"T {total_cost:.2f} || "
                     f"CTE {self.path_distance_bias * crosstrack_cost:.2f}  | "
@@ -239,7 +236,6 @@
                     f"OC {self.occdist_scale * obs_cost:.2f}  | "
                     f"SR {self.speed_ref_bias * speed_ref_cost:.2f}  | "
                     f"AB {self.away_bias * away_cost:.2f}")
->>>>>>> 4e6bdc17
                 
                 # if obs_cost > max_obstacle_cost:
                 #     max_obstacle_cost = obs_cost
